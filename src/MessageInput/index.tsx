--- conflicted
+++ resolved
@@ -58,10 +58,9 @@
     textareaStyle,
     textareaClassname,
     placeholder = 'Type something...',
-<<<<<<< HEAD
+
     height = 'auto',
-=======
->>>>>>> 49153cf2
+
     style,
     editButtonSize = 'middle',
     classNames,
@@ -75,22 +74,14 @@
     return (
       <Flexbox gap={16} style={{ flex: 1, width: '100%', ...style }} {...props}>
         <TextArea
-<<<<<<< HEAD
           autoSize={isAutoSize}
-=======
-          autoSize
->>>>>>> 49153cf2
           className={cx(styles, textareaClassname)}
           classNames={classNames}
           onBlur={(e) => setRole(e.target.value)}
           onChange={(e) => setRole(e.target.value)}
           placeholder={placeholder}
           resize={false}
-<<<<<<< HEAD
           style={{ height: isAutoSize ? 'unset' : height, minHeight: '100%', ...textareaStyle }}
-=======
-          style={textareaStyle}
->>>>>>> 49153cf2
           type={type}
           value={temporarySystemRole}
         />
